--- conflicted
+++ resolved
@@ -211,12 +211,8 @@
 - [ ] Add a “strategy marketplace” where users can share and use custom signal strategies
 - [ ] Implement a notification system for major market events (e.g., high volatility, news)
 - [ ] Add onboarding/tutorial messages for new users
-<<<<<<< HEAD
-- [ ] Provide inline help for each command (e.g., /help chart)
+- [x] Provide inline help for each command (e.g., /help chart)
 - [ ] Add signal history for every user (single database with signals containing who requested the signal)
-=======
-- [x] Provide inline help for each command (e.g., /help chart)
->>>>>>> 48428470
 - [ ] Allow users to export their signal history (CSV, Excel, etc.)
 - [ ] Add some optimizations techiques (if two users requested the same signal at the same time, calculate it only once)
 - [x] Add dark/light mode for charts
